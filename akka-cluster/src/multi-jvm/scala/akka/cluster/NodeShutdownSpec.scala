--- conflicted
+++ resolved
@@ -59,11 +59,8 @@
         cluster.isSingletonCluster must be(true)
         assertLeader(first)
       }
-<<<<<<< HEAD
-=======
 
       testConductor.enter("after-2")
->>>>>>> b98fb0e3
     }
   }
 }