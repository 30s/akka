####################
# Akka Config File #
####################

# This file has all the default settings, so all these could be removed with no visible effect.
# Modify as needed.

akka {
  version = "1.0-SNAPSHOT" # Akka version, checked against the runtime version of Akka.

  time-unit = "seconds" # Default timeout time unit for all timeout properties throughout the config

  # These boot classes are loaded (and created) automatically when the Akka Microkernel boots up
  #     Can be used to bootstrap your application(s)
  #     Should be the FQN (Fully Qualified Name) of the boot class which needs to have a default constructor
  boot = ["sample.camel.Boot",
          "sample.rest.java.Boot",
          "sample.rest.scala.Boot",
          "sample.security.Boot"]

  actor {
    timeout = 5                        # Default timeout for Future based invocations
                                       #    - Actor:        !! && !!!
                                       #    - UntypedActor: sendRequestReply && sendRequestReplyFuture
                                       #    - TypedActor:   methods with non-void return type
    serialize-messages = off           # Does a deep clone of (non-primitive) messages to ensure immutability
    throughput = 5                     # Default throughput for all ExecutorBasedEventDrivenDispatcher, set to 1 for complete fairness
    throughput-deadline-ms = -1        # Default throughput deadline for all ExecutorBasedEventDrivenDispatcher, set to 0 or negative for no deadline

    default-dispatcher {
      type = "GlobalExecutorBasedEventDriven" # Must be one of the following, all "Global*" are non-configurable
                                              #   - Hawt
                                              #   - ExecutorBasedEventDriven
                                              #   - ExecutorBasedEventDrivenWorkStealing
                                              #   - ReactorBasedThreadPoolEventDriven
                                              #   - ReactorBasedSingleThreadEventDriven
                                              #   - GlobalHawt
                                              #   - GlobalExecutorBasedEventDriven
                                              #   - GlobalReactorBasedSingleThreadEventDriven
                                              #   - GlobalReactorBasedThreadPoolEventDriven
      keep-alive-ms = 60000            # Keep alive time for threads
      core-pool-size-factor = 1.0      # No of core threads ... ceil(available processors * factor)
      max-pool-size-factor  = 4.0      # Max no of threads ... ceil(available processors * factor)
      executor-bounds = -1             # Makes the Executor bounded, -1 is unbounded
      allow-core-timeout = on          # Allow core threads to time out
      rejection-policy = "caller-runs" # abort, caller-runs, discard-oldest, discard
      throughput = 5                   # Throughput for ExecutorBasedEventDrivenDispatcher, set to 1 for complete fairness
      throughput-deadline-ms = -1      # Throughput deadline for ExecutorBasedEventDrivenDispatcher, set to 0 or negative for no deadline
      aggregate = off                  # Aggregate on/off for HawtDispatchers
      mailbox-capacity = -1            # If negative (or zero) then an unbounded mailbox is used (default)
                                       # If positive then a bounded mailbox is used and the capacity is set using the property
                                       # NOTE: setting a mailbox to 'blocking' can be a bit dangerous,
                                       #       could lead to deadlock, use with care
                                       #
                                       # The following are only used for ExecutorBasedEventDriven
                                       # and only if mailbox-capacity > 0
      mailbox-push-timeout-ms = 10000  # Specifies the timeout (in milliseconds) to add a new message to a mailbox that is full
    }
  }

  stm {
    fair             = on     # Should global transactions be fair or non-fair (non fair yield better performance)
    max-retries      = 1000
    timeout          = 5      # Default timeout for blocking transactions and transaction set (in unit defined by
                              #     the time-unit property)
    write-skew       = true
    blocking-allowed = false
    interruptible    = false
    speculative      = true
    quick-release    = true
    propagation      = "requires"
    trace-level      = "none"
    hooks            = true
    jta-aware        = off    # Option 'on' means that if there JTA Transaction Manager available then the STM will
                              #     begin (or join), commit or rollback the JTA transaction. Default is 'off'.
  }

  jta {
    provider = "from-jndi" # Options: - "from-jndi" (means that Akka will try to detect a TransactionManager in the JNDI)
                           #          - "atomikos" (means that Akka will use the Atomikos based JTA impl in 'akka-jta',
                           #            e.g. you need the akka-jta JARs on classpath).
    timeout = 60
  }

  rest {
    service = on
    hostname = "localhost"
    port = 9998
    #cometSupport = "org.atmosphere.container.Jetty7CometSupport" # Disregard autodetection, for valid values: http://doc.akkasource.org/comet
    filters = ["se.scalablesolutions.akka.security.AkkaSecurityFilterFactory"] # List with all jersey filters to use
    resource_packages = ["sample.rest.scala",
                         "sample.rest.java",
                         "sample.security"]  # List with all resource packages for your Jersey services
    authenticator = "sample.security.BasicAuthenticationService" # The authentication service to use. Need to be overridden (sample now)

    comet-dispatcher {
      #type = "Hawt" # Uncomment if you want to use a different dispatcher than the default one for Comet
    }
    # maxInactiveActivity = 60000 # Atmosphere CometSupport maxInactiveActivity

    # Uncomment if you are using the KerberosAuthenticationActor
    # kerberos {
    #   servicePrincipal = "HTTP/localhost@EXAMPLE.COM"
    #   keyTabLocation   = "URL to keytab"
    #   kerberosDebug    = "true"
    #   realm            = "EXAMPLE.COM"
    # }
  }

  remote {
    compression-scheme = "zlib" # Options: "zlib" (lzf to come), leave out for no compression
    zlib-compression-level = 6  # Options: 0-9 (1 being fastest and 9 being the most compressed), default is 6

    ssl {
      service = off # NOTE: This feature is not deemed production ready and is not possible to turn on yet

      # You can either use java command-line options or use the settings below

      #key-store-type = "pkcs12"         # Same as -Djavax.net.ssl.keyStoreType=pkcs12
      #key-store = "yourcertificate.p12" # Same as -Djavax.net.ssl.keyStore=yourcertificate.p12
      #key-store-pass = "$PASS"          # Same as -Djavax.net.ssl.keyStorePassword=$PASS

      #trust-store-type = "jks"          # Same as -Djavax.net.ssl.trustStoreType=jks
      #trust-store = "your.keystore"     # Same as -Djavax.net.ssl.trustStore=your.keystore
      #trust-store-pass = "$PASS"        # Same as -Djavax.net.ssl.trustStorePassword=$PASS

      debug = off # This can be useful for debugging. If on, very verbose debug, same as -Djavax.net.debug=ssl
    }

    server {
      service = on
      hostname = "localhost"  # The hostname or IP that clients should connect to
      port = 9999             # The port clients should connect to
      connection-timeout = 1
    }

    client {
      reconnect-delay = 5
      read-timeout = 10
      reconnection-time-window = 600 # Maximum time window that a client should try to reconnect for
    }

    cluster {
      service = on
      name = "default"                                                        # The name of the cluster
      serializer = "se.scalablesolutions.akka.serialization.Serializer$Java$" # FQN of the serializer class
    }
  }

  storage {
    cassandra {
      hostname = "127.0.0.1"        # IP address or hostname of one of the Cassandra cluster's seeds
      port = 9160                   # Port to Cassandra
      consistency-level = "QUORUM"  # Options: ZERO, ONE, QUORUM, DCQUORUM, DCQUORUMSYNC, ALL, ANY
    }

    mongodb {
      hostname = "127.0.0.1"        # IP address or hostname of the MongoDB DB instance
      port = 27017                  # Port to MongoDB
      dbname = "mydb"
    }

    redis {
      hostname = "127.0.0.1"        # IP address or hostname of the Redis instance
      port = 6379                   # Port to Redis
    }

<<<<<<< HEAD
    hbase {
      zookeeper-quorum = "localhost"
=======
    voldemort {
      store {
        refs = "Refs"                              # Voldemort Store Used to Persist Refs. Use string serializer for keys, identity serializer for values
        map-keys = "MapKeys"                       # Voldemort Store Used to Persist Map Keys. Use string serializer for keys, identity serializer for values
        map-values = "MapValues"                   # Voldemort Store Used to Persist Map Values. Use identity serializer for keys, identity serializer for values
        vector-sizes = "VectorSizes"               # Voldemort Store Used to Persist Vector Sizes. Use string serializer for keys, identity serializer for values
        vector-values = "VectorValues"             # Voldemort Store Used to Persist Vector Values. Use identity serializer for keys, identity serializer for values
      }
      client {                                     # The KeyValue pairs under client are converted to java Properties and used to construct the ClientConfig
        bootstrap_urls  = "tcp://localhost:6666"   # All Valid Voldemort Client properties are valid here, in string form
      }
>>>>>>> 5abf5cd8
    }
  }
}<|MERGE_RESOLUTION|>--- conflicted
+++ resolved
@@ -165,10 +165,10 @@
       port = 6379                   # Port to Redis
     }
 
-<<<<<<< HEAD
     hbase {
       zookeeper-quorum = "localhost"
-=======
+    }
+
     voldemort {
       store {
         refs = "Refs"                              # Voldemort Store Used to Persist Refs. Use string serializer for keys, identity serializer for values
@@ -177,10 +177,10 @@
         vector-sizes = "VectorSizes"               # Voldemort Store Used to Persist Vector Sizes. Use string serializer for keys, identity serializer for values
         vector-values = "VectorValues"             # Voldemort Store Used to Persist Vector Values. Use identity serializer for keys, identity serializer for values
       }
+      
       client {                                     # The KeyValue pairs under client are converted to java Properties and used to construct the ClientConfig
         bootstrap_urls  = "tcp://localhost:6666"   # All Valid Voldemort Client properties are valid here, in string form
       }
->>>>>>> 5abf5cd8
     }
   }
 }