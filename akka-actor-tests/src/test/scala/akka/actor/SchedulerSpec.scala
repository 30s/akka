package akka.actor

import org.scalatest.BeforeAndAfterEach
import akka.testkit.AkkaSpec
import akka.testkit.EventFilter
import akka.util.duration._
import java.util.concurrent.{ CountDownLatch, ConcurrentLinkedQueue, TimeUnit }
import akka.testkit.DefaultTimeout
import akka.testkit.TestLatch
import akka.dispatch.Await

@org.junit.runner.RunWith(classOf[org.scalatest.junit.JUnitRunner])
class SchedulerSpec extends AkkaSpec with BeforeAndAfterEach with DefaultTimeout {
  private val cancellables = new ConcurrentLinkedQueue[Cancellable]()

  def collectCancellable(c: Cancellable): Cancellable = {
    cancellables.add(c)
    c
  }

  override def afterEach {
    while (cancellables.peek() ne null) { Option(cancellables.poll()).foreach(_.cancel()) }
  }

  "A Scheduler" must {

    "schedule more than once" in {
      case object Tick
      val countDownLatch = new CountDownLatch(3)
      val tickActor = system.actorOf(Props(new Actor {
        def receive = { case Tick ⇒ countDownLatch.countDown() }
      }))
      // run every 50 milliseconds
      collectCancellable(system.scheduler.schedule(0 milliseconds, 50 milliseconds, tickActor, Tick))

      // after max 1 second it should be executed at least the 3 times already
      assert(countDownLatch.await(1, TimeUnit.SECONDS))

      val countDownLatch2 = new CountDownLatch(3)

      collectCancellable(system.scheduler.schedule(0 milliseconds, 50 milliseconds)(countDownLatch2.countDown()))

      // after max 1 second it should be executed at least the 3 times already
      assert(countDownLatch2.await(2, TimeUnit.SECONDS))
    }

    "should stop continuous scheduling if the receiving actor has been terminated" in {
      // run immediately and then every 100 milliseconds
      collectCancellable(system.scheduler.schedule(0 milliseconds, 100 milliseconds, testActor, "msg"))

      // stop the actor and, hence, the continuous messaging from happening
      testActor ! PoisonPill

      expectNoMsg(500 milliseconds)
    }

    "schedule once" in {
      case object Tick
      val countDownLatch = new CountDownLatch(3)
      val tickActor = system.actorOf(Props(new Actor {
        def receive = { case Tick ⇒ countDownLatch.countDown() }
      }))

      // run after 300 millisec
      collectCancellable(system.scheduler.scheduleOnce(300 milliseconds, tickActor, Tick))
      collectCancellable(system.scheduler.scheduleOnce(300 milliseconds)(countDownLatch.countDown()))

      // should not be run immediately
      assert(countDownLatch.await(100, TimeUnit.MILLISECONDS) == false)
      countDownLatch.getCount must be(3)

      // after 1 second the wait should fail
      assert(countDownLatch.await(1, TimeUnit.SECONDS) == false)
      // should still be 1 left
      countDownLatch.getCount must be(1)
    }

    /**
     * ticket #372
     */
    "be cancellable" in {
      object Ping
      val ticks = new CountDownLatch(1)

      val actor = system.actorOf(Props(new Actor {
        def receive = { case Ping ⇒ ticks.countDown() }
      }))

      (1 to 10).foreach { i ⇒
        val timeout = collectCancellable(system.scheduler.scheduleOnce(1 second, actor, Ping))
        timeout.cancel()
      }

      assert(ticks.await(3, TimeUnit.SECONDS) == false) //No counting down should've been made
    }

    /**
     * ticket #307
     */
    "pick up schedule after actor restart" in {

      object Ping
      object Crash

      val restartLatch = new TestLatch
      val pingLatch = new TestLatch(6)

      val supervisor = system.actorOf(Props[Supervisor].withFaultHandler(AllForOneStrategy(List(classOf[Exception]), 3, 1000)))
      val props = Props(new Actor {
        def receive = {
          case Ping  ⇒ pingLatch.countDown()
          case Crash ⇒ throw new Exception("CRASH")
        }

        override def postRestart(reason: Throwable) = restartLatch.open
      })
      val actor = Await.result((supervisor ? props).mapTo[ActorRef], timeout.duration)

      collectCancellable(system.scheduler.schedule(500 milliseconds, 500 milliseconds, actor, Ping))
      // appx 2 pings before crash
      EventFilter[Exception]("CRASH", occurrences = 1) intercept {
        collectCancellable(system.scheduler.scheduleOnce(1000 milliseconds, actor, Crash))
      }

      Await.ready(restartLatch, 2 seconds)
      // should be enough time for the ping countdown to recover and reach 6 pings
<<<<<<< HEAD
      assert(pingLatch.await(5, TimeUnit.SECONDS))
=======
      Await.ready(pingLatch, 4 seconds)
>>>>>>> c904fd39
    }

    "never fire prematurely" in {
      val ticks = new TestLatch(300)

      case class Msg(ts: Long)

      val actor = system.actorOf(Props(new Actor {
        def receive = {
          case Msg(ts) ⇒
            val now = System.nanoTime
            // Make sure that no message has been dispatched before the scheduled time (10ms = 10000000ns) has occurred
            if (now - ts < 10000000) throw new RuntimeException("Interval is too small: " + (now - ts))
            ticks.countDown()
        }
      }))

      (1 to 300).foreach { i ⇒
        collectCancellable(system.scheduler.scheduleOnce(10 milliseconds, actor, Msg(System.nanoTime)))
        Thread.sleep(5)
      }

      Await.ready(ticks, 3 seconds)
    }

    "schedule with different initial delay and frequency" in {
      val ticks = new TestLatch(3)

      case object Msg

      val actor = system.actorOf(Props(new Actor {
        def receive = {
          case Msg ⇒ ticks.countDown()
        }
      }))

      val startTime = System.nanoTime()
<<<<<<< HEAD
      val cancellable = system.scheduler.schedule(1000 milliseconds, 300 milliseconds, actor, Msg)
      ticks.await(3, TimeUnit.SECONDS)
=======
      val cancellable = system.scheduler.schedule(1 second, 100 milliseconds, actor, Msg)
      Await.ready(ticks, 3 seconds)
>>>>>>> c904fd39
      val elapsedTimeMs = (System.nanoTime() - startTime) / 1000000

      assert(elapsedTimeMs > 1600)
      assert(elapsedTimeMs < 2000) // the precision is not ms exact
      cancellable.cancel()
    }
  }
}<|MERGE_RESOLUTION|>--- conflicted
+++ resolved
@@ -124,11 +124,7 @@
 
       Await.ready(restartLatch, 2 seconds)
       // should be enough time for the ping countdown to recover and reach 6 pings
-<<<<<<< HEAD
-      assert(pingLatch.await(5, TimeUnit.SECONDS))
-=======
-      Await.ready(pingLatch, 4 seconds)
->>>>>>> c904fd39
+      Await.ready(pingLatch, 5 seconds)
     }
 
     "never fire prematurely" in {
@@ -166,13 +162,8 @@
       }))
 
       val startTime = System.nanoTime()
-<<<<<<< HEAD
-      val cancellable = system.scheduler.schedule(1000 milliseconds, 300 milliseconds, actor, Msg)
-      ticks.await(3, TimeUnit.SECONDS)
-=======
-      val cancellable = system.scheduler.schedule(1 second, 100 milliseconds, actor, Msg)
+      val cancellable = system.scheduler.schedule(1 second, 300 milliseconds, actor, Msg)
       Await.ready(ticks, 3 seconds)
->>>>>>> c904fd39
       val elapsedTimeMs = (System.nanoTime() - startTime) / 1000000
 
       assert(elapsedTimeMs > 1600)
