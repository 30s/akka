/**
 * Copyright (C) 2009-2011 Scalable Solutions AB <http://scalablesolutions.se>
 */

package akka.testkit

import akka.actor._
import akka.util.ReflectiveAccess
import akka.event.EventHandler

import com.eaio.uuid.UUID

/**
 * This special ActorRef is exclusively for use during unit testing in a single-threaded environment. Therefore, it
 * overrides the dispatcher to CallingThreadDispatcher and sets the receiveTimeout to None. Otherwise,
 * it acts just like a normal ActorRef. You may retrieve a reference to the underlying actor to test internal logic.
 *
 *
 * @author Roland Kuhn
 * @since 1.1
 */
class TestActorRef[T <: Actor](factory: () => T, address: String) extends LocalActorRef(factory, address) {

  dispatcher = CallingThreadDispatcher.global
  receiveTimeout = None

  /**
   * Query actor's current receive behavior.
   */
  override def isDefinedAt(o : Any) = actor.isDefinedAt(o)

  /**
   * Directly inject messages into actor receive behavior. Any exceptions
   * thrown will be available to you, while still being able to use
   * become/unbecome and their message counterparts.
   */
  def apply(o : Any) { actor(o) }

  /**
   * Retrieve reference to the underlying actor, where the static type matches the factory used inside the
   * constructor. Beware that this reference is discarded by the ActorRef upon restarting the actor (should this
   * reference be linked to a supervisor). The old Actor may of course still be used in post-mortem assertions.
   */
  def underlyingActor : T = actor.asInstanceOf[T]

  /**
   * Override to return the more specific static type.
   */
  override def start() = {
    super.start()
    this
  }

  override def toString = "TestActor[" + address + ":" + uuid + "]"

  override def equals(other : Any) =
    other.isInstanceOf[TestActorRef[_]] &&
    other.asInstanceOf[TestActorRef[_]].uuid == uuid

  /**
   * Override to check whether the new supervisor is running on the CallingThreadDispatcher,
   * as it should be. This can of course be tricked by linking before setting the dispatcher before starting the
   * supervisor, but then you just asked for trouble.
   */
  override def supervisor_=(a : Option[ActorRef]) {
    for (ref <- a) {
      if (!ref.dispatcher.isInstanceOf[CallingThreadDispatcher])
        EventHandler.warning(this, "supervisor "+ref+" does not use CallingThreadDispatcher")
    }
    super.supervisor_=(a)
  }

}

object TestActorRef {

  def apply[T <: Actor](factory: => T): TestActorRef[T] = apply[T](factory, new UUID().toString)

  def apply[T <: Actor](factory: => T, address: String): TestActorRef[T] = new TestActorRef(() => factory, address)

  def apply[T <: Actor : Manifest]: TestActorRef[T] = apply[T](new UUID().toString)

  def apply[T <: Actor : Manifest](address: String): TestActorRef[T] = new TestActorRef[T] ({ () =>

    import ReflectiveAccess.{ createInstance, noParams, noArgs }
    createInstance[T](manifest[T].erasure, noParams, noArgs) match {
      case r: Right[_, T] => r.b
      case l: Left[Exception, _] => throw new ActorInitializationException(
        "Could not instantiate Actor" +
        "\nMake sure Actor is NOT defined inside a class/trait," +
        "\nif so put it outside the class/trait, f.e. in a companion object," +
<<<<<<< HEAD
        "\nOR try to change: 'actorOf[MyActor]' to 'actorOf(new MyActor)'."))
  }, address)
=======
        "\nOR try to change: 'actorOf[MyActor]' to 'actorOf(new MyActor)'.", l.a)
    }
  })
>>>>>>> 62427f51

}<|MERGE_RESOLUTION|>--- conflicted
+++ resolved
@@ -89,13 +89,7 @@
         "Could not instantiate Actor" +
         "\nMake sure Actor is NOT defined inside a class/trait," +
         "\nif so put it outside the class/trait, f.e. in a companion object," +
-<<<<<<< HEAD
-        "\nOR try to change: 'actorOf[MyActor]' to 'actorOf(new MyActor)'."))
-  }, address)
-=======
         "\nOR try to change: 'actorOf[MyActor]' to 'actorOf(new MyActor)'.", l.a)
     }
-  })
->>>>>>> 62427f51
-
+  }, address)
 }