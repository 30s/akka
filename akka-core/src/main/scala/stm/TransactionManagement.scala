--- conflicted
+++ resolved
@@ -23,20 +23,8 @@
 object TransactionManagement extends TransactionManagement {
   import se.scalablesolutions.akka.config.Config._
 
-<<<<<<< HEAD
-  val TRANSACTION_ENABLED =      new AtomicBoolean(config.getBool("akka.stm.service", true))
-  val FAIR_TRANSACTIONS =        config.getBool("akka.stm.fair", true)
-  val INTERRUPTIBLE =            config.getBool("akka.stm.interruptible", true)
-  val MAX_NR_OF_RETRIES =        config.getInt("akka.stm.max-nr-of-retries", 1000)
-  val TRANSACTION_TIMEOUT =      config.getInt("akka.stm.timeout", 10000)
-  val SMART_TX_LENGTH_SELECTOR = config.getBool("akka.stm.smart-tx-length-selector", true)
-  def isTransactionalityEnabled = TRANSACTION_ENABLED.get
-
-  def disableTransactions = TRANSACTION_ENABLED.set(false)
-=======
   // move to stm.global.fair?
   val FAIR_TRANSACTIONS = config.getBool("akka.stm.fair", true)
->>>>>>> 9235f132
 
   private[akka] val transactionSet = new ThreadLocal[Option[CountDownCommitBarrier]]() {
     override protected def initialValue: Option[CountDownCommitBarrier] = None
@@ -195,5 +183,4 @@
       def orelse(mtx: MultiverseTransaction) = secondBody
     }.execute()
   }
-}
-
+}